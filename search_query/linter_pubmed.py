#!/usr/bin/env python3
"""Pubmed query linter."""
import re
import typing

from search_query.constants import Fields
from search_query.constants import Operators
from search_query.constants import QueryErrorCode
from search_query.constants import Token
from search_query.constants import TokenTypes
from search_query.parser_validation import QueryStringValidator
from search_query.query import Query
from search_query.query import SearchField

if typing.TYPE_CHECKING:
    from search_query.parser import PubmedParser


class PubmedQueryStringValidator(QueryStringValidator):
    """Class for PubMed Query String Validation"""

    PROXIMITY_REGEX = r"^\[(.+):~(.*)\]$"
    parser: "PubmedParser"

<<<<<<< HEAD
    VALID_TOKEN_SEQUENCES = {
        None: [TokenTypes.SEARCH_TERM, TokenTypes.PARENTHESIS_OPEN],
=======
    VALID_TOKEN_SEQUENCES: typing.Dict[TokenTypes, typing.List[TokenTypes]] = {
>>>>>>> daff9fc3
        TokenTypes.PARENTHESIS_OPEN: [
            TokenTypes.SEARCH_TERM,
            TokenTypes.PARENTHESIS_OPEN,
        ],
        TokenTypes.PARENTHESIS_CLOSED: [
            TokenTypes.LOGIC_OPERATOR,
            TokenTypes.PARENTHESIS_CLOSED,
<<<<<<< HEAD
            None,
=======
>>>>>>> daff9fc3
        ],
        TokenTypes.SEARCH_TERM: [
            TokenTypes.FIELD,
            TokenTypes.LOGIC_OPERATOR,
            TokenTypes.PARENTHESIS_CLOSED,
<<<<<<< HEAD
            None,
=======
>>>>>>> daff9fc3
        ],
        TokenTypes.FIELD: [
            TokenTypes.LOGIC_OPERATOR,
            TokenTypes.PARENTHESIS_CLOSED,
<<<<<<< HEAD
            None,
=======
>>>>>>> daff9fc3
        ],
        TokenTypes.LOGIC_OPERATOR: [
            TokenTypes.SEARCH_TERM,
            TokenTypes.PARENTHESIS_OPEN,
        ],
    }

    def validate_tokens(self, tokens: list) -> list:
        """Validate token list"""
        self._check_unbalanced_parentheses(tokens)
        self._check_invalid_token_sequence(tokens)

        for index, token in enumerate(tokens):
            if token.type == TokenTypes.SEARCH_TERM:
                self._check_invalid_characters(token)
                if "*" in token.value:
                    self._check_invalid_wildcard(token)

            if token.type == TokenTypes.FIELD:
                if ":~" in token.value:
                    self._check_invalid_proximity_operator(index, tokens)

            if token.type == TokenTypes.LOGIC_OPERATOR:
                self._check_precedence(index, tokens)

        return tokens

    def _check_unbalanced_parentheses(self, tokens: list) -> None:
        """Check query for unbalanced parentheses."""
        i = 0
        for token in tokens:
            if token.type == TokenTypes.PARENTHESIS_OPEN:
                i += 1
            if token.type == TokenTypes.PARENTHESIS_CLOSED:
                if i == 0:
                    self.parser.add_linter_message(
                        QueryErrorCode.UNBALANCED_PARENTHESES,
                        position=token.position,
                    )
                else:
                    i -= 1
        if i > 0:
            # Query contains unbalanced opening parentheses
            i = 0
            for token in reversed(tokens):
                if token.type == TokenTypes.PARENTHESIS_CLOSED:
                    i += 1
                if token.type == TokenTypes.PARENTHESIS_OPEN:
                    if i == 0:
                        self.parser.add_linter_message(
                            QueryErrorCode.UNBALANCED_PARENTHESES,
                            position=token.position,
                        )
                    else:
                        i -= 1

    def _check_invalid_token_sequence(self, tokens: list) -> None:
        """Check token list for invalid token sequences."""
        for i in range(0, len(tokens) + 1):
            if i == len(tokens):
                if tokens[i - 1].type in [
                    TokenTypes.PARENTHESIS_OPEN,
                    TokenTypes.LOGIC_OPERATOR,
                ]:
                    self.parser.add_linter_message(
                        QueryErrorCode.INVALID_TOKEN_SEQUENCE,
                        pos=tokens[i - 1].position,
                        details=f"Cannot end with {tokens[i-1].type}",
                    )
                break

            token_type = tokens[i].type  # if i < len(tokens) else None
            if i == 0:
                # Skip first token
                if token_type not in [
                    TokenTypes.SEARCH_TERM,
                    TokenTypes.PARENTHESIS_OPEN,
                ]:
                    self.parser.add_linter_message(
                        QueryErrorCode.INVALID_TOKEN_SEQUENCE,
                        pos=tokens[i].position,
                        details=f"Cannot start with {token_type}",
                    )
                continue

            prev_type = tokens[i - 1].type

            if token_type not in self.VALID_TOKEN_SEQUENCES[prev_type]:
                if token_type == TokenTypes.FIELD:
                    details = "Invalid search field position"
                    position = tokens[i].position

                elif token_type == TokenTypes.LOGIC_OPERATOR:
                    details = "Invalid operator position"
                    position = tokens[i].position

                elif (
                    prev_type == TokenTypes.PARENTHESIS_OPEN
                    and token_type == TokenTypes.PARENTHESIS_CLOSED
                ):
                    details = "Empty parenthesis"
                    position = (tokens[i - 1].position[0], tokens[i].position[1])

                elif (
                    token_type and prev_type and prev_type != TokenTypes.LOGIC_OPERATOR
                ):
                    details = "Missing operator"
                    position = (tokens[i - 1].position[0], tokens[i].position[1])

                else:
                    details = ""
                    position = (
                        tokens[i].position if token_type else tokens[i - 1].position
                    )

                self.parser.add_linter_message(
                    QueryErrorCode.INVALID_TOKEN_SEQUENCE,
                    position=position,
                    details=details,
                )

    def _check_precedence(self, index: int, tokens: list) -> None:
        """Check whether token list contains unspecified precedence
        (OR & AND operator in the same subquery)"""
        i = 0
        for token in reversed(tokens[:index]):
            if token.type == TokenTypes.PARENTHESIS_OPEN:
                if i == 0:
                    return
                i -= 1
            if token.type == TokenTypes.PARENTHESIS_CLOSED:
                i += 1
            if token.type == TokenTypes.LOGIC_OPERATOR and i == 0:
                for operator_group in [{"AND", "&"}, {"OR", "|"}]:
                    if tokens[index].value.upper() in operator_group:
                        if token.value.upper() not in operator_group:
                            self.parser.add_linter_message(
                                QueryErrorCode.IMPLICIT_PRECEDENCE,
<<<<<<< HEAD
                                position=tokens[index].position,
=======
                                pos=tokens[index].position,
>>>>>>> daff9fc3
                            )

    def _check_invalid_characters(self, token: Token) -> None:
        """Check a search term for invalid characters"""
        invalid_characters = "!#$%+.;<>?\\^_{}~'()[]"
        value = token.value
        # Iterate over term to identify invalid characters
        # and replace them with whitespace
        for i, char in enumerate(token.value):
            if char in invalid_characters:
                self.parser.add_linter_message(
<<<<<<< HEAD
                    QueryErrorCode.INVALID_CHARACTER, position=token.position
=======
                    QueryErrorCode.INVALID_CHARACTER, pos=token.position
>>>>>>> daff9fc3
                )
                value = value[:i] + " " + value[i + 1 :]
        # Update token
        if value != token.value:
            token.value = value

    def _check_invalid_wildcard(self, token: Token) -> None:
        """Check search term for invalid wildcard *"""
        if token.value == '"':
            k = 5
        else:
            k = 4
        if "*" in token.value[:k]:
            # Wildcard * is invalid when applied to terms with less than 4 characters
            self.parser.add_linter_message(
                QueryErrorCode.INVALID_WILDCARD_USE, token.position
            )

    def _check_invalid_proximity_operator(self, index: int, tokens: list) -> None:
        """Check search field for invalid proximity operator"""
        field_token = tokens[index]
        search_phrase_token = tokens[index - 1]

        match = re.match(self.PROXIMITY_REGEX, field_token.value)
        if match:
            field_value, prox_value = match.groups()
            field_value = "[" + field_value + "]"
            if not prox_value.isdigit():
                self.parser.add_linter_message(
                    QueryErrorCode.INVALID_PROXIMITY_USE, field_token.position
                )
            else:
                nr_of_terms = len(search_phrase_token.value.strip('"').split())
                if not (
                    search_phrase_token.value[0] == '"'
                    and search_phrase_token.value[-1] == '"'
                    and nr_of_terms >= 2
                ):
                    self.parser.add_linter_message(
                        QueryErrorCode.INVALID_PROXIMITY_USE, field_token.position
                    )

                if self.parser.map_search_field(field_value) not in {
                    "[tiab]",
                    Fields.TITLE,
                    Fields.AFFILIATION,
                }:
                    self.parser.add_linter_message(
                        QueryErrorCode.INVALID_PROXIMITY_USE, field_token.position
                    )
            # Update search field token
            tokens[index].value = field_value
        else:
            self.parser.add_linter_message(
                QueryErrorCode.INVALID_PROXIMITY_USE, field_token.position
            )

    def validate_query_tree(self, query: Query) -> None:
        """Validate the query tree"""
        self._check_nested_not_query(query)
        self._check_redundant_terms(query)

    def _check_nested_not_query(self, query: Query) -> None:
        """Check query tree for nested NOT queries"""
        for child in query.children:
            if child.operator and child.value == Operators.NOT:
                self.parser.add_linter_message(
                    QueryErrorCode.NESTED_NOT_QUERY, position=child.position or (-1, -1)
                )
            self._check_nested_not_query(child)

    def _check_redundant_terms(self, query: Query) -> None:
        """Check query for redundant search terms"""
        subqueries: dict = {}
        subquery_types: dict = {}
        self._extract_subqueries(query, subqueries, subquery_types)

        # Compare search terms in the same subquery for redundancy
        for query_id, terms in subqueries.items():
            # Exclude subqueries without search terms
            if not terms:
                continue

            if query_id not in subquery_types:
                continue

            operator = subquery_types[query_id]

            if operator == Operators.NOT:
                terms.pop(0)  # First term of a NOT query cannot be redundant

            redundant_terms = []
            for term_a in terms:
                for term_b in terms:
                    if (
                        term_a == term_b
                        or term_a in redundant_terms
                        or term_b in redundant_terms
                    ):
                        continue

                    field_a = self.parser.map_search_field(term_a.search_field.value)
                    field_b = self.parser.map_search_field(term_b.search_field.value)

                    if field_a == field_b and (
                        term_a.value == term_b.value
                        or (
                            field_a != "[mh]"
                            and term_a.value.strip('"').lower()
                            in term_b.value.strip('"').lower().split()
                        )
                    ):
                        # Terms in AND queries follow different redundancy logic
                        # than terms in OR queries
                        if operator == Operators.AND:
                            self.parser.add_linter_message(
                                QueryErrorCode.QUERY_STRUCTURE_COMPLEX,
                                term_a.position,
                            )
                            redundant_terms.append(term_a)
                        elif operator in {Operators.OR, Operators.NOT}:
                            self.parser.add_linter_message(
                                QueryErrorCode.QUERY_STRUCTURE_COMPLEX,
                                term_b.position,
                            )
                            redundant_terms.append(term_b)

    def _extract_subqueries(
        self, query: Query, subqueries: dict, subquery_types: dict, subquery_id: int = 0
    ) -> None:
        """Extract subqueries from query tree"""
        if subquery_id not in subqueries:
            subqueries[subquery_id] = []
            if query.operator:
                subquery_types[subquery_id] = query.value

        for child in query.children:
            if not child.children:
                subqueries[subquery_id].append(child)
            elif child.value == query.value:
                self._extract_subqueries(child, subqueries, subquery_types, subquery_id)
            else:
                new_subquery_id = max(subqueries.keys()) + 1
                self._extract_subqueries(
                    child, subqueries, subquery_types, new_subquery_id
                )

        if not query.children:
            subqueries[subquery_id].append(query)

    def validate_search_fields(self, query: Query, user_field_values: list) -> None:
        """Validate search terms and fields"""
        leaf_queries = self.parser.get_query_leaves(query)

        for leaf_query in leaf_queries:
            self._check_unsupported_search_field(leaf_query.search_field)

        query_field_values = [
            q.search_field.value
            for q in leaf_queries
            if not (q.search_field.value == "all" and not q.search_field.position)
        ]
        self._check_search_field_alignment(
            set(query_field_values), set(user_field_values)
        )

    def _check_unsupported_search_field(self, search_field: SearchField) -> None:
        """Check unsupported search field"""

        if search_field.value not in Fields.all() or (
            search_field.position and search_field.value == "ab"
        ):
            self.parser.add_linter_message(
                QueryErrorCode.SEARCH_FIELD_UNSUPPORTED,
                search_field.position or (-1, -1),
            )
            search_field.value = Fields.ALL
            search_field.position = None

    def _check_search_field_alignment(
        self, query_field_values: set, user_field_values: set
    ) -> None:
        """Compare user-provided fields with the fields found in query string"""
        if user_field_values and query_field_values:
            if user_field_values != query_field_values:
                # User-provided fields and fields in the query do not match
                self.parser.add_linter_message(
                    QueryErrorCode.SEARCH_FIELD_CONTRADICTION, (-1, -1)
                )
            else:
                # User-provided fields match fields in the query
                self.parser.add_linter_message(
                    QueryErrorCode.SEARCH_FIELD_REDUNDANT, (-1, -1)
                )

        elif user_field_values and not query_field_values:
            # User-provided fields are missing in the query
            self.parser.add_linter_message(
                QueryErrorCode.SEARCH_FIELD_MISSING, (-1, -1)
            )

        elif not user_field_values and not query_field_values:
            # Fields not specified
            self.parser.add_linter_message(
                QueryErrorCode.SEARCH_FIELD_MISSING, (-1, -1)
            )<|MERGE_RESOLUTION|>--- conflicted
+++ resolved
@@ -22,12 +22,7 @@
     PROXIMITY_REGEX = r"^\[(.+):~(.*)\]$"
     parser: "PubmedParser"
 
-<<<<<<< HEAD
-    VALID_TOKEN_SEQUENCES = {
-        None: [TokenTypes.SEARCH_TERM, TokenTypes.PARENTHESIS_OPEN],
-=======
     VALID_TOKEN_SEQUENCES: typing.Dict[TokenTypes, typing.List[TokenTypes]] = {
->>>>>>> daff9fc3
         TokenTypes.PARENTHESIS_OPEN: [
             TokenTypes.SEARCH_TERM,
             TokenTypes.PARENTHESIS_OPEN,
@@ -35,27 +30,15 @@
         TokenTypes.PARENTHESIS_CLOSED: [
             TokenTypes.LOGIC_OPERATOR,
             TokenTypes.PARENTHESIS_CLOSED,
-<<<<<<< HEAD
-            None,
-=======
->>>>>>> daff9fc3
         ],
         TokenTypes.SEARCH_TERM: [
             TokenTypes.FIELD,
             TokenTypes.LOGIC_OPERATOR,
             TokenTypes.PARENTHESIS_CLOSED,
-<<<<<<< HEAD
-            None,
-=======
->>>>>>> daff9fc3
         ],
         TokenTypes.FIELD: [
             TokenTypes.LOGIC_OPERATOR,
             TokenTypes.PARENTHESIS_CLOSED,
-<<<<<<< HEAD
-            None,
-=======
->>>>>>> daff9fc3
         ],
         TokenTypes.LOGIC_OPERATOR: [
             TokenTypes.SEARCH_TERM,
@@ -122,7 +105,7 @@
                 ]:
                     self.parser.add_linter_message(
                         QueryErrorCode.INVALID_TOKEN_SEQUENCE,
-                        pos=tokens[i - 1].position,
+                        position=tokens[i - 1].position,
                         details=f"Cannot end with {tokens[i-1].type}",
                     )
                 break
@@ -136,7 +119,7 @@
                 ]:
                     self.parser.add_linter_message(
                         QueryErrorCode.INVALID_TOKEN_SEQUENCE,
-                        pos=tokens[i].position,
+                        position=tokens[i].position,
                         details=f"Cannot start with {token_type}",
                     )
                 continue
@@ -194,11 +177,7 @@
                         if token.value.upper() not in operator_group:
                             self.parser.add_linter_message(
                                 QueryErrorCode.IMPLICIT_PRECEDENCE,
-<<<<<<< HEAD
                                 position=tokens[index].position,
-=======
-                                pos=tokens[index].position,
->>>>>>> daff9fc3
                             )
 
     def _check_invalid_characters(self, token: Token) -> None:
@@ -210,11 +189,7 @@
         for i, char in enumerate(token.value):
             if char in invalid_characters:
                 self.parser.add_linter_message(
-<<<<<<< HEAD
                     QueryErrorCode.INVALID_CHARACTER, position=token.position
-=======
-                    QueryErrorCode.INVALID_CHARACTER, pos=token.position
->>>>>>> daff9fc3
                 )
                 value = value[:i] + " " + value[i + 1 :]
         # Update token
