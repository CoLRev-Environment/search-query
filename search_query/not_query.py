--- conflicted
+++ resolved
@@ -6,11 +6,7 @@
 from search_query.query import Query
 from search_query.query import SearchField
 
-<<<<<<< HEAD
-# pylint: disable=R0801
-=======
 # pylint: disable=duplicate-code
->>>>>>> a45b43e1
 
 
 class NotQuery(Query):
