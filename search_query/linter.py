#!/usr/bin/env python3
"""Query linter hook."""
from __future__ import annotations

import sys

import search_query.parser
from search_query.constants import Colors
from search_query.constants import ExitCodes
from search_query.search_file import load_search_file
from search_query.utils import format_query_string_pos


def run_linter(search_string: str, *, platform: str, search_field_general: str) -> list:
    """Run the linter on the search string"""

    parser = search_query.parser.PARSERS[platform](search_string, search_field_general)

    try:
        parser.parse()
    except Exception:  # pylint: disable=broad-except
        assert parser.linter_messages
    return parser.linter_messages


def pre_commit_hook() -> int:
    """Entrypoint for the query linter hook"""

    file_path = sys.argv[1]

    try:
<<<<<<< HEAD
        search_file = SearchFile(file_path, platform="unknown")
=======
        search_file = load_search_file(file_path)
>>>>>>> daff9fc3
        platform = search_query.parser.get_platform(search_file.platform)
    except Exception as e:  # pylint: disable=broad-except
        print(e)
        return ExitCodes.FAIL

    if platform not in search_query.parser.PARSERS:
        print(
            f"Unknown platform: {platform}."
            f"Must be one of {search_query.parser.PARSERS}"
        )
        return ExitCodes.FAIL

    linter_messages = run_linter(
        search_file.search_string,
        platform=search_file.platform,
        search_field_general=search_file.search_field,
    )

    if linter_messages:
        for message in linter_messages:
            color = Colors.ORANGE
            if message["level"] == "error":
                color = Colors.RED

            print(f"{file_path} ({platform})")
            print(f"- {message['msg']}")
            query_info = format_query_string_pos(
                search_file.search_string, message["pos"], color=color
            )
            print(f"  {query_info}")

        return ExitCodes.FAIL

    return ExitCodes.SUCCESS


def main() -> None:
    """Main entrypoint for the query linter hook"""
    raise SystemExit(pre_commit_hook())


if __name__ == "__main__":
    main()<|MERGE_RESOLUTION|>--- conflicted
+++ resolved
@@ -29,11 +29,7 @@
     file_path = sys.argv[1]
 
     try:
-<<<<<<< HEAD
         search_file = SearchFile(file_path, platform="unknown")
-=======
-        search_file = load_search_file(file_path)
->>>>>>> daff9fc3
         platform = search_query.parser.get_platform(search_file.platform)
     except Exception as e:  # pylint: disable=broad-except
         print(e)
