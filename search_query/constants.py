#!/usr/bin/env python
"""Constants for search-query"""
# pylint: disable=too-few-public-methods
# pylint: disable=line-too-long
from enum import Enum

# noqa: E501


class PLATFORM(Enum):
    """Database identifier"""

    WOS = "wos"
    PUBMED = "pubmed"
    EBSCO = "ebsco"
    STRUCTURED = "structured"
    PRE_NOTATION = "pre_notation"


class TokenTypes:
    """Token types"""

    LOGIC_OPERATOR = "LOGIC_OPERATOR"
    PROXIMITY_OPERATOR = "PROXIMITY_OPERATOR"
    FIELD = "FIELD"
    SEARCH_TERM = "SEARCH_TERM"
    PARENTHESIS_OPEN = "PARENTHESIS_OPEN"
    PARENTHESIS_CLOSED = "PARENTHESIS_CLOSED"


class Operators:
    """Operators"""

    AND = "AND"
    OR = "OR"
    NOT = "NOT"
    NEAR = "NEAR"


class Fields:
    """Search fields"""

    TITLE = "ti"
    ALL = "all"
    ABSTRACT = "ab"
    TOPIC = "ts"
    LANGUAGE = "la"
    YEAR = "py"
    ADDRESS = "ad"
    AUTHOR_IDENTIFIERS = "ai"
    AUTHOR_KEYWORDS = "ak"
    AUTHOR = "au"
    CONFERENCE = "cf"
    CITY = "ci"
    COUNTRY_REGION = "cu"
    DOI = "do"
    EDITOR = "ed"
    GRANT_NUMBER = "fg"
    FUNDING_AGENCY = "fo"
    FUNDING_TEXT = "ft"
    GROUP_AUTHOR = "gp"
    ISSN_ISBN = "is"
    KEYWORDS_PLUS = "kp"
    ORGANIZATION_ENHANCED = "og"
    ORGANIZATION = "oo"
    PUBMED_ID = "pmid"
    PROVINCE_STATE = "ps"
    STREET_ADDRESS = "sa"
    SUBORGANIZATION = "sg"
    PUBLICATION_NAME = "so"
    RESEARCH_AREA = "su"
    ACCESSION_NUMBER = "ut"
    WEB_OF_SCIENCE_CATEGORY = "wc"
    ZIP_POSTAL_CODE = "zp"

    @classmethod
    def all(cls) -> list:
        """Return all fields as a list."""
        return [
            value
            for key, value in vars(cls).items()
            if not key.startswith("_") and not callable(value) and key not in ["all"]
        ]


# The PLATFORM_FIELD_MAP contains the current mapping of standard Fields to the
# syntax of the databases. If a field is not present in the map, it is assumed
# that the field is not supported by the database.
# If multiple options exist for valid database syntax, only the most common
# option is included in the map. Less common options are replaced in the parser.
# For instance, pubmed recommends [mh]. However, [mesh] is also valid and is replaced
# in the parser.
PLATFORM_FIELD_MAP = {
    # fields from
    # https://webofscience.help.clarivate.com/en-us/Content/wos-core-collection/woscc-search-field-tags.htm
    PLATFORM.WOS: {
        Fields.ALL: "ALL=",
        Fields.ABSTRACT: "AB=",
        Fields.TITLE: "TI=",
        Fields.TOPIC: "TS=",
        Fields.LANGUAGE: "LA=",
        Fields.YEAR: "PY=",
        Fields.ADDRESS: "AD=",
        Fields.AUTHOR_IDENTIFIERS: "AI=",
        Fields.AUTHOR_KEYWORDS: "AK=",
        Fields.AUTHOR: "AU=",
        Fields.CONFERENCE: "CF=",
        Fields.CITY: "CI=",
        Fields.COUNTRY_REGION: "CU=",
        Fields.DOI: "DO=",
        Fields.EDITOR: "ED=",
        Fields.GRANT_NUMBER: "FG=",
        Fields.FUNDING_AGENCY: "FO=",
        Fields.FUNDING_TEXT: "FT=",
        Fields.GROUP_AUTHOR: "GP=",
        Fields.ISSN_ISBN: "IS=",
        Fields.KEYWORDS_PLUS: "KP=",
        Fields.ORGANIZATION_ENHANCED: "OG=",
        Fields.ORGANIZATION: "OO=",
        Fields.PUBMED_ID: "PMID=",
        Fields.PROVINCE_STATE: "PS=",
        Fields.STREET_ADDRESS: "SA=",
        Fields.SUBORGANIZATION: "SG=",
        Fields.PUBLICATION_NAME: "SO=",
        Fields.RESEARCH_AREA: "SU=",
        Fields.ACCESSION_NUMBER: "UT=",
        Fields.WEB_OF_SCIENCE_CATEGORY: "WC=",
        Fields.ZIP_POSTAL_CODE: "ZP=",
    },
    # fields from https://pubmed.ncbi.nlm.nih.gov/help/
    PLATFORM.PUBMED: {
        Fields.ALL: "[all]",
        Fields.TITLE: "[ti]",
        Fields.ABSTRACT: "[ab]",
    },
    # fields from https://connect.ebsco.com/s/article/Searching-with-Field-Codes?language=en_US
    PLATFORM.EBSCO: {
        Fields.TITLE: "TI ",
    },
}

# For convenience, modules can use the following to translate fields to a DB
PLATFORM_FIELD_TRANSLATION_MAP = {
    db: {v: k for k, v in fields.items()} for db, fields in PLATFORM_FIELD_MAP.items()
}

PLATFORM_COMBINED_FIELDS_MAP = {
    PLATFORM.PUBMED: {
        "[tiab]": [Fields.TITLE, Fields.ABSTRACT],
    },
}


class ExitCodes:
    """Exit codes"""

    SUCCESS = 0
    FAIL = 1


class Colors:
    """Colors for CLI printing"""

    RED = "\033[91m"
    GREEN = "\033[92m"
    ORANGE = "\033[93m"
    BLUE = "\033[94m"
    END = "\033[0m"


<<<<<<< HEAD
class LinterMode:
    """Linter mode"""

    STRICT = "strict"
    NONSTRICT = "non-strict"


class WOSRegex:
    """Regex for WOS"""

    TERM_REGEX = r'\*?[\w-]+(?:[\*\$\?][\w-]*)*|"[^"]+"'
    OPERATOR_REGEX = r"\b(AND|and|OR|or|NOT|not|NEAR/\d{1,2}|near/\d{1,2}|NEAR|near)\b"
    SEARCH_FIELD_REGEX = r"\b\w{2}=|\b\w{3}="
    PARENTHESIS_REGEX = r"[\(\)]"
    SEARCH_FIELDS_REGEX = r"\b(?!and\b)[a-zA-Z]+(?:\s(?!and\b)[a-zA-Z]+)*"
    YEAR_REGEX = r"^\d{4}(-\d{4})?$"
    UNSUPPORTED_WILDCARD_REGEX = r"\!+"
    ISSN_REGEX = r"^\d{4}-\d{3}[\dX]$"
    ISBN_REGEX = (
        r"^(?:\d{1,5}-\d{1,7}-\d{1,7}-[\dX]|\d{3}-\d{1,5}-\d{1,7}-\d{1,7}-\d{1})$"
    )
    DOI_REGEX = r"^10\.\d{4,9}/[-._;()/:A-Z0-9]+$"


class WOSSearchFieldList:
    """List of search fields"""

    # Define lists for all search fields
    abstract_list = [
        "AB=",
        "Abstract",
        "ab=",
        "abstract=",
        "ab",
        "abstract",
        "AB",
        "ABSTRACT",
    ]
    language_list = [
        "LA=",
        "Languages",
        "la=",
        "language=",
        "la",
        "language",
        "LA",
        "LANGUAGE",
    ]
    address_list = [
        "AD=",
        "Address",
        "ad=",
        "address=",
        "ad",
        "address",
        "AD",
        "ADDRESS",
    ]
    all_fields_list = [
        "ALL=",
        "All Fields",
        "all=",
        "all fields=",
        "all",
        "all fields",
        "ALL",
        "ALL FIELDS",
    ]
    author_identifiers_list = [
        "AI=",
        "Author Identifiers",
        "ai=",
        "author identifiers=",
        "ai",
        "author identifiers",
        "AI",
        "AUTHOR IDENTIFIERS",
    ]
    author_keywords_list = [
        "AK=",
        "Author Keywords",
        "ak=",
        "author keywords=",
        "ak",
        "author keywords",
        "AK",
        "AUTHOR KEYWORDS",
    ]
    author_list = ["AU=", "Author", "au=", "author=", "au", "author", "AU", "AUTHOR"]
    conference_list = [
        "CF=",
        "Conference",
        "cf=",
        "conference=",
        "cf",
        "conference",
        "CF",
        "CONFERENCE",
    ]
    city_list = ["CI=", "City", "ci=", "city=", "ci", "city", "CI", "CITY"]
    country_region_list = [
        "CU=",
        "Country/Region",
        "cu=",
        "country/region=",
        "cu",
        "country/region",
        "CU",
        "COUNTRY/REGION",
    ]
    doi_list = ["DO=", "DOI", "do=", "doi=", "do", "doi", "DO", "DOI"]
    editor_list = ["ED=", "Editor", "ed=", "editor=", "ed", "editor", "ED", "EDITOR"]
    grant_number_list = [
        "FG=",
        "Grant Number",
        "fg=",
        "grant number=",
        "fg",
        "grant number",
        "FG",
        "GRANT NUMBER",
    ]
    funding_agency_list = [
        "FO=",
        "Funding Agency",
        "fo=",
        "funding agency=",
        "fo",
        "funding agency",
        "FO",
        "FUNDING AGENCY",
    ]
    funding_text_list = [
        "FT=",
        "Funding Text",
        "ft=",
        "funding text=",
        "ft",
        "funding text",
        "FT",
        "FUNDING TEXT",
    ]
    group_author_list = [
        "GP=",
        "Group Author",
        "gp=",
        "group author=",
        "gp",
        "group author",
        "GP",
        "GROUP AUTHOR",
    ]
    issn_isbn_list = [
        "IS=",
        "ISSN/ISBN",
        "is=",
        "issn/isbn=",
        "is",
        "issn/isbn",
        "IS",
        "ISSN/ISBN",
    ]
    keywords_plus_list = [
        "KP=",
        "Keywords Plus®",
        "kp=",
        "keywords plus=",
        "kp",
        "keywords plus",
        "KP",
        "KEYWORDS PLUS",
    ]
    organization_enhanced_list = [
        "OG=",
        "Organization - Enhanced",
        "og=",
        "organization - enhanced=",
        "og",
        "organization - enhanced",
        "OG",
        "ORGANIZATION - ENHANCED",
    ]
    organization_list = [
        "OO=",
        "Organization",
        "oo=",
        "organization=",
        "oo",
        "organization",
        "OO",
        "ORGANIZATION",
    ]
    pubmed_id_list = [
        "PMID=",
        "PubMed ID",
        "pmid=",
        "pubmed id=",
        "pmid",
        "pubmed id",
        "PMID",
        "PUBMED ID",
    ]
    province_state_list = [
        "PS=",
        "Province/State",
        "ps=",
        "province/state=",
        "ps",
        "province/state",
        "PS",
        "PROVINCE/STATE",
    ]
    year_published_list = [
        "PY=",
        "Year Published",
        "py=",
        "year published=",
        "py",
        "year published",
        "PY",
        "YEAR PUBLISHED",
        "Publication Year",
        "publication year",
        "PUBLICATION YEAR",
        "PUBLICATION YEAR",
    ]
    street_address_list = [
        "SA=",
        "Street Address",
        "sa=",
        "street address=",
        "sa",
        "street address",
        "SA",
        "STREET ADDRESS",
    ]
    suborganization_list = [
        "SG=",
        "Suborganization",
        "sg=",
        "suborganization=",
        "sg",
        "suborganization",
        "SG",
        "SUBORGANIZATION",
    ]
    publication_name_list = [
        "SO=",
        "Publication Name",
        "so=",
        "publication name=",
        "so",
        "publication name",
        "SO",
        "PUBLICATION NAME",
    ]
    research_area_list = [
        "SU=",
        "Research Area",
        "su=",
        "research area=",
        "su",
        "research area",
        "SU",
        "RESEARCH AREA",
    ]
    title_list = ["TI=", "Title", "ti=", "title=", "ti", "title", "TI", "TITLE"]
    topic_list = [
        "TS=",
        "Topic",
        "ts=",
        "topic=",
        "ts",
        "topic",
        "TS",
        "TOPIC",
        "Topic Search",
        "Topic TS",
    ]
    accession_number_list = [
        "UT=",
        "Accession Number",
        "ut=",
        "accession number=",
        "ut",
        "accession number",
        "UT",
        "ACCESSION NUMBER",
    ]
    web_of_science_category_list = [
        "WC=",
        "Web of Science Category",
        "wc=",
        "web of science category=",
        "wc",
        "web of science category",
        "WC",
        "WEB OF SCIENCE CATEGORY",
    ]
    zip_postal_code_list = [
        "ZP=",
        "Zip/Postal Code",
        "zp=",
        "zip/postal code=",
        "zp",
        "zip/postal code",
        "ZP",
        "ZIP/POSTAL CODE",
    ]

    search_field_dict = {
        "AB=": abstract_list,
        "AD=": address_list,
        "ALL=": all_fields_list,
        "AI=": author_identifiers_list,
        "AK=": author_keywords_list,
        "AU=": author_list,
        "CF=": conference_list,
        "CI=": city_list,
        "CU=": country_region_list,
        "DO=": doi_list,
        "ED=": editor_list,
        "FG=": grant_number_list,
        "FO=": funding_agency_list,
        "FT=": funding_text_list,
        "GP=": group_author_list,
        "IS=": issn_isbn_list,
        "KP=": keywords_plus_list,
        "LA=": language_list,
        "OG=": organization_enhanced_list,
        "OO=": organization_list,
        "PMID=": pubmed_id_list,
        "PS=": province_state_list,
        "PY=": year_published_list,
        "SA=": street_address_list,
        "SG=": suborganization_list,
        "SO=": publication_name_list,
        "SU=": research_area_list,
        "TI=": title_list,
        "TS=": topic_list,
        "UT=": accession_number_list,
        "WC=": web_of_science_category_list,
        "ZP=": zip_postal_code_list,
    }
=======
class QueryErrorCode(Enum):
    """Error codes for the query parser"""

    # Fatal errors (prefix: F)
    TOKENIZING_FAILED = (
        ["all"],
        "F0001",
        "tokenizing-failed",
        "Fatal error during tokenization",
        "",
    )
    UNBALANCED_PARENTHESES = (
        ["all"],
        "F0002",
        "unbalanced-parentheses",
        "Parentheses are unbalanced in the query",
        """**Typical fix**: Check the parentheses in the query

**Problematic query**:

.. code-block:: python

    (a AND b OR c

**Correct query**:

.. code-block:: python

    (a AND b) OR c""",
    )
    MISSING_OPERATOR = (
        ["all"],
        "F0003",
        "missing-operator",
        "An operator is missing between terms",
        "",
    )

    # Errors (prefix: E)
    SEARCH_FIELD_CONTRADICTION = (
        ["all"],
        "E0001",
        "search-field-contradiction",
        "Contradictory search fields specified",
        "",
    )
    SEARCH_FIELD_MISSING = (
        ["all"],
        "E0002",
        "search-field-missing",
        "Expected search field is missing",
        "",
    )
    SEARCH_FIELD_UNSUPPORTED = (
        ["all"],
        "E0003",
        "search-field-unsupported",
        "Search field is not supported for this database",
        "",
    )

    # Warnings (prefix: W)
    SEARCH_FIELD_REDUNDANT = (
        ["all"],
        "W0001",
        "search-field-redundant",
        "Recommend specifying search field only once in the search string",
        "",
    )
    SEARCH_FIELD_EXTRACTED = (
        ["all"],
        "W0002",
        "search-field-extracted",
        "Recommend explicitly specifying the search field in the string",
        "",
    )
    SEARCH_FIELD_NOT_SPECIFIED = (
        ["all"],
        "W0003",
        "search-field-not-specified",
        "Search field should be explicitly specified",
        "",
    )
    QUERY_STRUCTURE_COMPLEX = (
        ["all"],
        "W0004",
        "query-structure-unnecessarily-complex",
        "Query structure is more complex than necessary",
        "",
    )

    def __init__(
        self, scope: list, code: str, label: str, message: str, docs: str
    ) -> None:
        self.scope = scope
        self.code = code
        self.label = label
        self.message = message
        self.docs = docs

    # Error type is defined by first letter
    def is_fatal(self) -> bool:
        """Check if error is fatal"""
        return self.code.startswith("F")

    def is_error(self) -> bool:
        """Check if error is an error"""
        return self.code.startswith("E")

    def is_warning(self) -> bool:
        """Check if error is a warning"""
        return self.code.startswith("W")
>>>>>>> 2b557142
<|MERGE_RESOLUTION|>--- conflicted
+++ resolved
@@ -167,8 +167,6 @@
     BLUE = "\033[94m"
     END = "\033[0m"
 
-
-<<<<<<< HEAD
 class LinterMode:
     """Linter mode"""
 
@@ -513,7 +511,7 @@
         "WC=": web_of_science_category_list,
         "ZP=": zip_postal_code_list,
     }
-=======
+
 class QueryErrorCode(Enum):
     """Error codes for the query parser"""
 
@@ -625,5 +623,4 @@
 
     def is_warning(self) -> bool:
         """Check if error is a warning"""
-        return self.code.startswith("W")
->>>>>>> 2b557142
+        return self.code.startswith("W")