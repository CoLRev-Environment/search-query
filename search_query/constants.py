#!/usr/bin/env python
"""Constants for search-query"""
import typing
from dataclasses import dataclass
from enum import Enum
from typing import Tuple

# noqa: E501
# ruff: noqa: E501

# pylint: disable=too-few-public-methods
# pylint: disable=line-too-long


class PLATFORM(Enum):
    """Database identifier"""

    WOS = "wos"
    PUBMED = "pubmed"
    EBSCO = "ebscohost"
    GENERIC = "generic"
    STRUCTURED = "structured"
    PRE_NOTATION = "pre_notation"


class TokenTypes(Enum):
    """Token types"""

    LOGIC_OPERATOR = "LOGIC_OPERATOR"
    PROXIMITY_OPERATOR = "PROXIMITY_OPERATOR"
    FIELD = "FIELD"
    SEARCH_TERM = "SEARCH_TERM"
    PARENTHESIS_OPEN = "PARENTHESIS_OPEN"
    PARENTHESIS_CLOSED = "PARENTHESIS_CLOSED"
    RANGE_OPERATOR = "RANGE_OPERATOR"
    UNKNOWN = "UNKNOWN"


class OperatorNodeTokenTypes(Enum):
    """Operator node token types (list queries)"""

    LIST_ITEM_REFERENCE = "LIST_ITEM_REFERENCE"
    LOGIC_OPERATOR = "LOGIC_OPERATOR"
    UNKNOWN = "UNKNOWN"


class ListTokenTypes(Enum):
    """List token types"""

    OPERATOR_NODE = "OPERATOR_NODE"
    QUERY_NODE = "QUERY_NODE"


GENERAL_ERROR_POSITION = -1


@dataclass
class Token:
    """Token class"""

    value: str
    type: TokenTypes
    position: Tuple[int, int]

    def is_operator(self) -> bool:
        """Check if token is an operator"""
        return self.type in (TokenTypes.LOGIC_OPERATOR, TokenTypes.PROXIMITY_OPERATOR)


@dataclass
class ListToken:
    """Token class"""

    value: str
    type: OperatorNodeTokenTypes
    level: int
    position: Tuple[int, int]


# pylint: disable=too-few-public-methods
class SearchField:
    """SearchField class."""

    def __init__(
        self,
        value: str,
        *,
        position: typing.Optional[typing.Tuple[int, int]] = None,
    ) -> None:
        """init method"""
        self.value = value
        self.position = position

    def __str__(self) -> str:
        return self.value

    def copy(self) -> "SearchField":
        """Return a copy of the SearchField instance."""
        return SearchField(self.value, position=self.position)


class Operators:
    """Operators"""

    AND = "AND"
    OR = "OR"
    NOT = "NOT"
    NEAR = "NEAR"
    WITHIN = "WITHIN"
    RANGE = "RANGE"


class Fields:
    """Search fields"""

    TITLE = "title"
    ALL = "all-fields"
    ABSTRACT = "abstract"
    TOPIC = "topic"
    LANGUAGE = "language"
    YEAR_PUBLICATION = "year-publication"
    TEXT_WORD = "text-word"

    RESEARCH_AREA = "research-area"
    WEB_OF_SCIENCE_CATEGORY = "wos-category"
    MESH_TERM = "mesh-term"
    FILTER = "sb"
    SUBJECT_TERMS = "subject-terms"
    SOURCE = "source"
    DESCRIPTORS = "descriptors"

    AUTHOR_KEYWORDS = "keywords-author"
    KEYWORDS = "keywords"
    KEYWORDS_PLUS = "keywords-plus"
    GROUP_AUTHOR = "group-author"

    JOURNAL = "journal"
    PUBLICATION_TYPE = "publication-type"
    CONFERENCE = "conference"
    PUBLISHER = "publisher"
    PUBLICATION_NAME = "publication-name"

    AUTHOR = "author"
    AUTHOR_IDENTIFIERS = "author-identifiers"
    EDITOR = "editor"
    AFFILIATION = "affiliation"

    DOI = "doi"
    PUBMED_ID = "pmid"
    ACCESSION_NUMBER = "accession-nr"

    GRANT_NUMBER = "grant-nr"
    FUNDING_AGENCY = "funding-agency"
    FUNDING_TEXT = "funding-text"

    ISSN = "issn"
    ISBN = "isbn"
    ISSN_ISBN = "issn-isbn"

    ORGANIZATION_ENHANCED = "organization-enhanced"
    ORGANIZATION = "organization"
    CITY = "city"
    ADDRESS = "address"
    ZIP_POSTAL_CODE = "zip"
    COUNTRY_REGION = "country-region"
    PROVINCE_STATE = "province-state"
    STREET_ADDRESS = "street-address"
    SUBORGANIZATION = "suborganization"

    @classmethod
    def all(cls) -> list:
        """Return all fields as a list."""
        return [
            value
            for key, value in vars(cls).items()
            if not key.startswith("_") and not callable(value) and key not in ["all"]
        ]


class ExitCodes:
    """Exit codes"""

    SUCCESS = 0
    FAIL = 1


class Colors:
    """Colors for CLI printing"""

    RED = "\033[91m"
    GREEN = "\033[92m"
    ORANGE = "\033[93m"
    BLUE = "\033[94m"
    GREY = "\033[90m"
    END = "\033[0m"


class LinterMode:
    """Linter mode"""

    STRICT = "strict"
    NONSTRICT = "non-strict"


class QueryErrorCode(Enum):
    """Error codes for the query parser"""

    # -------------------------------------------------------
    # Fatal errors (prefix: F)
    # -------------------------------------------------------
    TOKENIZING_FAILED = (
        ["all"],
        "F0001",
        "tokenizing-failed",
        "Fatal error during tokenization",
        "",
    )
    UNBALANCED_PARENTHESES = (
        ["all"],
        "F1001",
        "unbalanced-parentheses",
        "Parentheses are unbalanced in the query",
        """**Typical fix**: Check the parentheses in the query

**Problematic query**:

.. code-block:: python

    (a AND b OR c

**Correct query**:

.. code-block:: python

    (a AND b) OR c""",
    )
    UNBALANCED_QUOTES = (
        ["all"],
        "F1002",
        "unbalanced-quotes",
        "Quotes are unbalanced in the query",
        "",
    )

    # merged with INVALID_OPERATOR_POSITION, INVALID_SEARCH_FIELD_POSITION
    INVALID_TOKEN_SEQUENCE = (
        [PLATFORM.EBSCO],
        "F1004",
        "invalid-token-sequence",
        # Note: provide details like
        # ([token_type] followed by [token_type] is not allowed)
        "The sequence of tokens is invalid." "",
        "",
    )
    EMPTY_PARENTHESES = (
        [PLATFORM.PUBMED],
        "F1009",
        "empty-parentheses",
        "Query contains empty parentheses",
        "",
    )
    INVALID_SYNTAX = (
        ["all"],
        "F1010",
        "invalid-syntax",
        "Query contains invalid syntax",
        "",
    )
    TOO_MANY_OPERATORS = (
        [PLATFORM.WOS],
        "F1011",
        "too-many-operators",
        "Too many operators in the query",
        "",
    )
    TOO_MANY_SEARCH_TERMS = (
        [PLATFORM.WOS],
        "F1012",
        "too-many-search-terms",
        "Too many search terms in the query",
        "",
    )

    WILDCARD_UNSUPPORTED = (
        [PLATFORM.WOS],
        "F2001",
        "wildcard-unsupported",
        "Unsupported wildcard in search string.",
        "",
    )
    WILDCARD_IN_YEAR = (
        [PLATFORM.WOS],
        "F2002",
        "wildcard-in-year",
        "Wildcard characters (*, ?, $) not supported in year search.",
        """**Typical fix**: Replace with year range.

**Problematic query**:

.. code-block:: python

    A AND year=201*

**Correct query**:

.. code-block:: python

    A AND (year >= 2010 AND year < 2020)""",
    )
    WILDCARD_RIGHT_SHORT_LENGTH = (
        [PLATFORM.WOS],
        "F2003",
        "wildcard-right-short-length",
        "Right-hand wildcard must preceded by at least three characters.",
        """**Typical fix**: Replace short wildcard prefix with at least three characters or use a more specific term.

**Problematic query**:

.. code-block:: python

    TI=te*
    TS=ca*

**Correct query**:

.. code-block:: python

    TI=tech*
    TS=cat*""",
    )
    WILDCARD_LEFT_SHORT_LENGTH = (
        [PLATFORM.WOS],
        "F2004",
        "wildcard-left-short-length",
        "Left-hand wildcard must be preceded by at least three characters.",
        """**Typical fix**: Ensure the term before a left-hand wildcard (*) has at least three characters.
        
**Problematic query**:

.. code-block:: python

    TI=*te

**Correct query**:

.. code-block:: python

    TI=abc*te""",
    )
    WILDCARD_AFTER_SPECIAL_CHAR = (
        [PLATFORM.WOS],
        "F2005",
        "wildcard-after-special-char",
        "Wildcard cannot be preceded by special characters.",
        """**Typical fix**: Remove the special character before the wildcard or rephrase the query to avoid combining them.
        
**Problematic query**:

.. code-block:: python

    TI=(term1 term2!*)

**Correct query**:

.. code-block:: python

    TI=(term1 term2*)""",
    )
    WILDCARD_STANDALONE = (
        [PLATFORM.WOS],
        "F2006",
        "wildcard-standalone",
        "Wildcard cannot be standalone.",
         """**Typical fix**: Replace the standalone wildcard with a complete search term or remove it entirely.
        
**Problematic query**:

.. code-block:: python

    TI=term1 AND "?"

**Correct query**:

.. code-block:: python

    TI=term1""",
    )
    NEAR_DISTANCE_TOO_LARGE = (
        [PLATFORM.WOS],
        "F2007",
        "near-distance-too-large",
        "NEAR distance is too large (max: 15).",
        """**Typical fix**: Reduce the NEAR distance to 15 or less.
        
**Problematic query**:

.. code-block:: python

    TI=term1 NEAR/20 term2

**Correct query**:

.. code-block:: python

    TI=term1 NEAR/15 term2""",
    )
    ISBN_FORMAT_INVALID = (
        [PLATFORM.WOS],
        "F2008",
        "isbn-format-invalid",
        "Invalid ISBN format.",
        """**Typical fix**: Use a valid ISBN-10 or ISBN-13 format (e.g., 10 or 13 digits, optionally with hyphens in correct positions).
        
**Problematic query**:

.. code-block:: python

    IS=978-3-16-148410-0

**Correct query**:

.. code-block:: python

    IS=978-3-16-148410-0""",
    )
    DOI_FORMAT_INVALID = (
        [PLATFORM.WOS],
        "F2009",
        "doi-format-invalid",
        "Invalid DOI format.",
        """**Typical fix**: Use a valid DOI format (e.g., starts with 10. followed by a numeric string and suffix).
        
**Problematic query**:

.. code-block:: python

    DO=12.1000/xyz

**Correct query**:

.. code-block:: python

    DO=10.1000/xyz""",
    )
    YEAR_SPAN_VIOLATION = (
        [PLATFORM.WOS],
        "F2010",
        "year-span-violation",
        "Year span must be five or less.",
        """**Typical fix**: The parser automatically sets the year span to 5.

**Problematic query**:

.. code-block:: python

    A AND PY=2000-2020

**Correct query**:

.. code-block:: python

    A AND PY=2015-2020""",
    )
    SEARCH_FIELD_UNSUPPORTED = (
        ["all", PLATFORM.WOS],
        "F2011",
        "search-field-unsupported",
        "Search field is not supported for this database",
        """**Typical fix**: Replace the unsupported field with a supported one for the selected database.

**Problematic query**:

.. code-block:: python

    TI=term1 AND IY=2020

**Correct query**:

.. code-block:: python

    TI=term1 AND PY=2020""",
    )
    YEAR_WITHOUT_SEARCH_TERMS = (
        [PLATFORM.WOS],
        "F2012",
        "year-without-search-terms",
        "A search for publication years must include at least another search term.",
<<<<<<< HEAD
        """**Typical fix**: Combine the year filter with at least one other search term.
=======
        """**Typical fix**: A search for publication years must include at least another search term.
>>>>>>> 28a6c262

**Problematic query**:

.. code-block:: python

<<<<<<< HEAD
    PY=200*
=======
    PY=2000
>>>>>>> 28a6c262

**Correct query**:

.. code-block:: python

<<<<<<< HEAD
    TI=term AND PY=200*""",
=======
    PY=2000 AND TI=eHealth""",
>>>>>>> 28a6c262
    )
    NESTED_QUERY_WITH_SEARCH_FIELD = (
        [PLATFORM.PUBMED],
        "F2013",
        "nested-query-with-search-field",
        "A Nested query cannot have a search field.",
        """**Typical fix**: Remove the search field from the nested query (operator) since nested queries cannot have search fields.
**Problematic query**:

.. code-block:: python

    OrQuery(
    [
        Term("health tracking"),
        Term("remote monitoring"),
    ],
    search_field="[tiab]",
    platform=PLATFORM.PUBMED.value,
)

**Correct query**:

.. code-block:: python

    OrQuery(
    [
        Term("health tracking"),
        Term("remote monitoring"),
    ],
    platform=PLATFORM.PUBMED.value,
)""",
    )
    YEAR_FORMAT_INVALID = (
        [PLATFORM.WOS],
        "F2014",
        "year-format-invalid",
        "Invalid year format.",
        """**Typical fix**: Use a valid numeric year format (e.g., 4-digit year).

**Problematic query**:

.. code-block:: python

    TI=term1 AND PY=20xy

**Correct query**:

.. code-block:: python

    TI=term1 AND PY=2020""",
    )

    MISSING_ROOT_NODE = (
        [PLATFORM.WOS],
        "F3001",
        "missing-root-node",
        "List format query without root node (typically containing operators)",
        # The last item of the list must be a "combining string"
        """**Typical fix**: Add a root-level operator to combine the list items into a single query.

**Problematic query**:

.. code-block:: python

    1. TS=("Peer leader*" OR "Shared leader*")
    2. TS=("acrobatics" OR "acrobat" OR "acrobats")

**Correct query**:

.. code-block:: python

    TS=("Peer leader*" OR "Shared leader*") OR TS=("acrobatics" OR "acrobat" OR "acrobats")""",
    )
    MISSING_OPERATOR_NODES = (
        [PLATFORM.WOS],
        "F3002",
        "missing-operator-nodes",
        "List format query without operator nodes",
        "",
    )
    INVALID_LIST_REFERENCE = (
        [PLATFORM.WOS, PLATFORM.PUBMED],
        "F3003",
        "invalid-list-reference",
        "Invalid list reference in list query",
        """**Typical fix**: Reference only existing list items in your query.

**Problematic query**:

.. code-block:: python 
    # PLATFORM.WOS:
    1. TS=("Peer leader*" OR "Shared leader*")
    2. TS=("acrobatics" OR "acrobat" OR "acrobats")
    3. #1 AND #5
    
    # PLATFORM.PUBMED:
    1. (Peer leader*[Title/Abstract] OR Shared leader*[Title/Abstract] AND Distributed leader*[Title/Abstract])
    2. (acrobatics[Title/Abstract] OR aikido[Title/Abstract] OR archer[Title/Abstract] OR athletics[Title/Abstract])
    3. #1 AND #2 AND #4

**Correct query**:

.. code-block:: python
    # PLATFORM.WOS:
    1. TS=("Peer leader*" OR "Shared leader*")
    2. TS=("acrobatics" OR "acrobat" OR "acrobats")
    3. #1 AND #2
    
    # PLATFORM.PUBMED:
    1. (Peer leader*[Title/Abstract] OR Shared leader*[Title/Abstract] AND Distributed leader*[Title/Abstract])
    2. (acrobatics[Title/Abstract] OR aikido[Title/Abstract] OR archer[Title/Abstract] OR athletics[Title/Abstract])
    3. #1 AND #2
    """,
    )

    # -------------------------------------------------------
    # Errors (prefix: E)
    # -------------------------------------------------------
    # Note: merged SEARCH_FIELD_NOT_SPECIFIED:
    SEARCH_FIELD_MISSING = (
        ["all"],
        "E0001",
        "search-field-missing",
        "Expected search field is missing", 
        "",
    )
    SEARCH_FIELD_CONTRADICTION = (
        ["all"],
        "E0002",
        "search-field-contradiction",
        "Contradictory search fields specified",
        """**Typical fix**: Ensure that the search fields used in the query and the general search field parameter are consistent.

**Problematic query**:

.. code-block:: python 
# PLATFORM.WOS:
    TI=(digital AND online)
# PLATFORM.PUBMED:
    "eHealth"[tiab] "digital health"[tiab]
    search_field_general = Title

**Correct query**:

.. code-block:: python
    # PLATFORM.WOS:
    digital AND online

    # PLATFORM.PUBMED:
    "eHealth"[Title] "digital health"[Title]
    search_field_general = Title""",
    )

    INVALID_CHARACTER = (
        [PLATFORM.PUBMED],
        "E0004",
        "invalid-character",
        "Search term contains invalid character",
        "",
    )
    INVALID_PROXIMITY_USE = (
        [PLATFORM.PUBMED, PLATFORM.EBSCO],
        "E0005",
        "invalid-proximity-use",
        "Invalid use of the proximity operator",
        "",
    )
    INVALID_WILDCARD_USE = (
        [PLATFORM.PUBMED],
        "E0006",
        "invalid-wildcard-use",
        "Invalid use of the wildcard operator *",
        """**Typical fix**: Avoid using wildcards (*) with short strings (less than 4 characters). Specify search fields directly in the query instead of relying on general search field settings.

**Problematic query**:

.. code-block:: python 

    "health tracking" AND AI*

**Correct query**:

.. code-block:: python

    "health tracking" AND AID*""",
    )
    QUERY_STARTS_WITH_PLATFORM_IDENTIFIER = (
        [PLATFORM.WOS],
        "E0007",
        "query-starts-with-platform-identifier",
        "Query starts with platform identifier",
        "",
    )
    QUERY_IN_QUOTES = (
        [PLATFORM.WOS],
        "E0008",
        "query-in-quotes",
        "The whole Search string is in quotes.",
        "",
    )

    # -------------------------------------------------------
    # Warnings (prefix: W)
    # -------------------------------------------------------
    SEARCH_FIELD_REDUNDANT = (
        ["all"],
        "W0001",
        "search-field-redundant",
        "Recommend specifying search field only once in the search string",
        """**Typical fix**: Specify the search field either globally or within the search terms, but not both. (PUBMED)

**Problematic query**:

.. code-block:: python 

    eHealth[ti]

**Correct query**:

.. code-block:: python

    eHealth""",
    )
    SEARCH_FIELD_EXTRACTED = (
        ["all"],
        "W0002",
        "search-field-extracted",
        "Recommend explicitly specifying the search field in the string",
        """**Typical fix**: Explicitly specify the search fields in the query string rather than relying on a general search field setting. (EBSCO)

**Problematic query**:

.. code-block:: python 

    TI Artificial Intelligence AND AB Future

**Correct query**:

.. code-block:: python

    TI Artificial Intelligence AND AB Future""",
    )
    QUERY_STRUCTURE_COMPLEX = (
        ["all"],
        "W0004",
        "query-structure-unnecessarily-complex",
        "Query structure is more complex than necessary",
        "",
    )
    OPERATOR_CAPITALIZATION = (
        ["all"],
        "W0005",
        "operator-capitalization",
        "Operators should be capitalized",
        """**Typical fix**: Capitalize the operator


**Problematic query**:

.. code-block:: python

    a and b or c

**Correct query**:

.. code-block:: python

    a AND b OR c""",
    )
    IMPLICIT_NEAR_VALUE = (
        [PLATFORM.WOS],
        "W0006",
        "implicit-near-value",
        "The value of NEAR operator is implicit",
        """**Typical fix**: The parser automatically sets NEAR values to 15 (default).

**Problematic query**:

.. code-block:: python

    A NEAR B

**Correct query**:

.. code-block:: python

    A NEAR/15 B""",
    )
    # Note : merged QUERY_PRECEDENCE and OPERATOR_CHANGED_AT_SAME_LEVEL into:
    IMPLICIT_PRECEDENCE = (
        ["all", PLATFORM.PUBMED],
        "W0007",
        "implicit-precedence",
        "Operator changed at the same level (explicit parentheses are recommended)",
        """**Typical fix**: Use explicit parentheses to clarify operator precedence and avoid ambiguity in mixed AND/OR queries.

**Problematic query**:

.. code-block:: python
    # PLATFORM.PUBMED
   "health tracking" OR ("remote" AND "monitoring") AND ("mobile application" OR "wearable device")

    # PLATFORM.WOS
    TI=term1 AND OR

**Correct query**:

.. code-block:: python
    # PLATFORM.PUBMED
    ("health tracking" OR ("remote" AND "monitoring")) AND ("mobile application" OR "wearable device")

    # PLATFORM.WOS
    TI=term1 AND ( ... ) OR ( ... )
    """,
    )
    TOKEN_AMBIGUITY = (["all"], "W0008", "token-ambiguity", "Token ambiguity", "")
    BOOLEAN_OPERATOR_READABILITY = (
        ["all"],
        "W0009",
        "boolean-operator-readability",
        "Boolean operator readability",
        "",
    )
    CHARACTER_REPLACEMENT = (
        [PLATFORM.PUBMED],
        "W0010",
        "character-replacement",
        "Character replacement",
        """**Typical fix**: Be aware that certain characters like . in search terms will be replaced with whitespace due to platform-specific conversions. Specify search fields explicitly within the query instead of relying on general settings.

**Problematic query**:

.. code-block:: python

    "healthcare" AND "Industry 4.0"

**Correct query**:

.. code-block:: python

    "healthcare" AND "Industry 4 0" """,
    )
    DATE_FILTER_IN_SUBQUERY = (
        [PLATFORM.PUBMED],
        "W0011",
        "date-filter-in-subquery",
        "Date filter in subquery",
        """**Typical fix**: Apply date filters at the top-level of the query instead of inside subqueries to ensure the date restriction applies as intended.

**Problematic query**:

.. code-block:: python

    (("digital health"[Title/Abstract] AND "privacy"[Title/Abstract]) AND 2019/01/01:2019/12/01[publication date]) OR ("ehealth"[Title/Abstract])
    device[ti] OR (wearable[ti] AND 2000:2010[dp])

**Correct query**:

.. code-block:: python

    (("digital health"[Title/Abstract] AND "privacy"[Title/Abstract]) OR ("ehealth"[Title/Abstract])) AND 2019/01/01:2019/12/01[publication date]
    (device[ti] OR wearable[ti]) AND 2000:2010[dp]""",
    )
    IMPLICIT_OPERATOR = (
        [PLATFORM.PUBMED],
        "W0012",
        "implicit-operator",
        "Implicit operator",
        "",
    )
    NON_STANDARD_QUOTES = (
        ["all"],
        "W0013",
        "non-standard-quotes",
        "Non-standard quotes",
        """**Typical fix**: Replace non-standard quotes (e.g., “ ”) with standard ASCII quotes (").

**Problematic query**:

.. code-block:: python

    TS=“carbon”

**Correct query**:

.. code-block:: python

    TS="carbon" """,
    )
    JOURNAL_FILTER_IN_SUBQUERY = (
        [PLATFORM.PUBMED],
        "W0014",
        "journal-filter-in-subquery",
        "Journal (or publication name) filter in subquery",
        """**Typical fix**: Apply journal (publication name) filters at the top level of the query instead of inside subqueries to ensure the filter applies to the entire result set.

**Problematic query**:

.. code-block:: python

    "activity"[Title/Abstract] AND ("cancer"[Title/Abstract] AND "Lancet"[Journal])

**Correct query**:

.. code-block:: python

    ("activity"[Title/Abstract] AND "cancer"[Title/Abstract]) AND "Lancet"[Journal] """,
    )
    UNSUPPORTED_PREFIX = (
        [PLATFORM.PUBMED],
        "W0015",
        "unsupported-prefix",
        "Unsupported prefix in search query",
        """**Typical fix**: Remove unsupported prefixes or introductory text from the search query to ensure it runs correctly.

**Problematic query**:

.. code-block:: python

   Pubmed with no restrictions: (eHealth[Text Word])

**Correct query**:

.. code-block:: python

    eHealth[Text Word] """,
    )
    UNSUPPORTED_SUFFIX = (
        [PLATFORM.PUBMED],
        "W0016",
        "unsupported-suffix",
        "Unsupported suffix in search query",
        """**Typical fix**: Remove unsupported suffixes or trailing text from the search query to avoid errors.

**Problematic query**:

.. code-block:: python

   (eHealth[Text Word]) Sort by: Publication Date

**Correct query**:

.. code-block:: python

    (eHealth[Text Word]) """,
    )

    # pylint: disable=too-many-arguments
    # pylint: disable=too-many-positional-arguments
    def __init__(
        self, scope: list, code: str, label: str, message: str, docs: str
    ) -> None:
        self.scope = scope
        self.code = code
        self.label = label
        self.message = message
        self.docs = docs

    # Error type is defined by first letter
    def is_fatal(self) -> bool:
        """Check if error is fatal"""
        return self.code.startswith("F")

    # Note: needed for the documentation:
    def is_error(self) -> bool:  # pragma: no cover
        """Check if error is an error"""
        return self.code.startswith("E")

    # Note: needed for the documentation:
    def is_warning(self) -> bool:  # pragma: no cover
        """Check if error is a warning"""
        return self.code.startswith("W")<|MERGE_RESOLUTION|>--- conflicted
+++ resolved
@@ -485,31 +485,19 @@
         "F2012",
         "year-without-search-terms",
         "A search for publication years must include at least another search term.",
-<<<<<<< HEAD
         """**Typical fix**: Combine the year filter with at least one other search term.
-=======
-        """**Typical fix**: A search for publication years must include at least another search term.
->>>>>>> 28a6c262
-
-**Problematic query**:
-
-.. code-block:: python
-
-<<<<<<< HEAD
+
+**Problematic query**:
+
+.. code-block:: python
+
     PY=200*
-=======
-    PY=2000
->>>>>>> 28a6c262
-
-**Correct query**:
-
-.. code-block:: python
-
-<<<<<<< HEAD
+
+**Correct query**:
+
+.. code-block:: python
+
     TI=term AND PY=200*""",
-=======
-    PY=2000 AND TI=eHealth""",
->>>>>>> 28a6c262
     )
     NESTED_QUERY_WITH_SEARCH_FIELD = (
         [PLATFORM.PUBMED],
