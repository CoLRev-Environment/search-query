--- conflicted
+++ resolved
@@ -1145,8 +1145,7 @@
 
     assert (
         query.to_string()
-<<<<<<< HEAD
-        == "((Peer leader*[Title/Abstract] OR Shared leader*[Title/Abstract] OR Distributed leader*[Title/Abstract]) AND (acrobatics[Title/Abstract] OR aikido[Title/Abstract] OR archer[Title/Abstract] OR athletics[Title/Abstract]))"
+        == "(Peer leader*[Title/Abstract] OR Shared leader*[Title/Abstract] OR Distributed leader*[Title/Abstract]) AND (acrobatics[Title/Abstract] OR aikido[Title/Abstract] OR archer[Title/Abstract] OR athletics[Title/Abstract])"
     )
 
 
@@ -1201,8 +1200,4 @@
                 "details": "List reference must start with '#', but found '2'.",
             },
         ]
-    }
-=======
-        == "(Peer leader*[Title/Abstract] OR Shared leader*[Title/Abstract] OR Distributed leader*[Title/Abstract]) AND (acrobatics[Title/Abstract] OR aikido[Title/Abstract] OR archer[Title/Abstract] OR athletics[Title/Abstract])"
-    )
->>>>>>> 28a6c262
+    }