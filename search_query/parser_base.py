#!/usr/bin/env python3
"""Base query parser."""
from __future__ import annotations

import re
import typing
from abc import ABC
from abc import abstractmethod

import search_query.exception as search_query_exception
from search_query.constants import Colors
from search_query.constants import LinterMode
from search_query.constants import QueryErrorCode
from search_query.constants import Token
from search_query.constants import TokenTypes
from search_query.query import Query


class QueryStringParser(ABC):
    """Abstract base class for query string parsers"""

<<<<<<< HEAD
    def __init__(
        self, query_str: str, search_fields: str = "", mode: str = LinterMode.STRICT
=======
    # Higher number=higher precedence
    PRECEDENCE = {"NOT": 2, "AND": 1, "OR": 0}

    def __init__(
        self, query_str: str, search_field_general: str, mode: str = "strict"
>>>>>>> a45b43e1
    ) -> None:
        self.query_str = query_str
        self.tokens: list = []
        self.mode = mode
<<<<<<< HEAD
        self.search_fields = search_fields
        self.search_fields_list = []
        self.fatal_linter_err = False
=======
        self.search_field_general = search_field_general
>>>>>>> a45b43e1
        self.linter_messages: typing.List[dict] = []

    def add_linter_message(self, error: QueryErrorCode, pos: tuple) -> None:
        """Add a linter message."""
        # do not add duplicates
        if any(
            error.code == msg["code"] and pos == msg["pos"]
            for msg in self.linter_messages
        ):
            return

        self.linter_messages.append(
            {
                "code": error.code,
                "label": error.label,
                "message": error.message,
                "is_fatal": error.is_fatal(),
                "pos": pos,
            }
        )

    def get_token_types(self, tokens: list, *, legend: bool = False) -> str:
        """Print the token types"""

        mismatch = False

        for i in range(len(tokens) - 1):
            _, (_, current_end) = tokens[i]
            _, (next_start, _) = tokens[i + 1]
            if current_end + 1 != next_start:
                if re.match(r"\s*", self.query_str[current_end:next_start]):
                    continue
                # Position mismatch means: not tokenized
                print(
                    "NOT-TOKENIZED: "
                    f"{Colors.RED}{self.query_str[current_end:next_start]}{Colors.END} "
                    f"(positions {current_end}-{next_start} in query_str)"
                )
                mismatch = True

        output = ""
        for token, _ in tokens:
            if self.is_term(token):
                output += token
            elif self.is_search_field(token):
                output += f"{Colors.GREEN}{token}{Colors.END}"
            elif self.is_operator(token):
                output += f" {Colors.ORANGE}{token}{Colors.END} "
            elif self.is_parenthesis(token):
                output += f"{Colors.BLUE}{token}{Colors.END}"
            else:
                output += f"{Colors.RED}{token}{Colors.END}"

        if legend:
            output += f"\n Term\n {Colors.BLUE}Parenthesis{Colors.END}"
            output += f"\n {Colors.GREEN}Search field{Colors.END}"
            output += f"\n {Colors.ORANGE}Operator {Colors.END}"
            output += f"\n {Colors.RED}NOT-MATCHED{Colors.END}"
        if mismatch:
            raise ValueError
        return output

    @abstractmethod
    def is_search_field(self, token: str) -> bool:
        """Token is search field"""

    # TODO: should be attributes of Token  # pylint: disable=fixme
    def is_parenthesis(self, token: str) -> bool:
        """Token is parenthesis"""
        return token in ["(", ")"]

    def is_operator(self, token: str) -> bool:
        """Token is operator"""
        return bool(re.match(r"^(AND|OR|NOT)$", token, re.IGNORECASE))

    def is_term(self, token: str) -> bool:
        """Check if a token is a term."""
        return (
            not self.is_operator(token)
            and not self.is_parenthesis(token)
            and not self.is_search_field(token)
        )

    def combine_subsequent_terms(self) -> None:
        """Combine subsequent terms in the list of tokens."""
        # Combine subsequent terms (without quotes)
        # This would be more challenging in the regex
        combined_tokens = []
        i = 0
        while i < len(self.tokens):
            if (
                i + 1 < len(self.tokens)
                and self.is_term(self.tokens[i][0])
                and self.is_term(self.tokens[i + 1][0])
            ):
                combined_token = (
                    self.tokens[i][0] + " " + self.tokens[i + 1][0],
                    (self.tokens[i][1][0], self.tokens[i + 1][1][1]),
                )
                combined_tokens.append(combined_token)
                i += 2
            else:
                combined_tokens.append(self.tokens[i])
                i += 1

        self.tokens = combined_tokens

    def get_precedence(self, token: str) -> int:
        """Returns operator precedence for logical and proximity operators."""

        if token in self.PRECEDENCE:
            return self.PRECEDENCE[token]
        return -1  # Not an operator

    def add_higher_value(
        self,
        output: list[Token],
        current_value: int,
        value: int,
        art_par: int,
    ) -> tuple[list[Token], int]:
        """Adds open parenthesis to higher value operators"""
        temp: list[Token] = []
        depth_lvl = 0  # Counter for actual parenthesis

        while output:
            # Get previous tokens until right operator has been reached
            token = output.pop()

            # Track already existing and correct query blocks
            if token.type == TokenTypes.PARENTHESIS_CLOSED:
                depth_lvl += 1
            elif token.type == TokenTypes.PARENTHESIS_OPEN:
                depth_lvl -= 1

            temp.insert(0, token)

            if (
                token.type in [TokenTypes.LOGIC_OPERATOR, TokenTypes.PROXIMITY_OPERATOR]
                and depth_lvl == 0
            ):
                # Insert open parenthesis
                # depth_lvl ensures that already existing blocks are ignored

                # Insert open parenthesis after operator
                while current_value < value:
                    # Insert open parenthesis after operator
                    temp.insert(
                        1,
                        Token(
                            value="(",
                            type=TokenTypes.PARENTHESIS_OPEN,
                            position=(-1, -1),
                        ),
                    )
                    current_value += 1
                    art_par += 1
                break

        return temp, art_par

    # pylint: disable=too-many-branches
    def add_artificial_parentheses_for_operator_precedence(
        self,
        index: int = 0,
        output: typing.Optional[list] = None,
    ) -> tuple[int, list[Token]]:
        """
        Adds artificial parentheses with position (-1, -1)
        to enforce operator precedence.
        """
        if output is None:
            output = []
        # Value of operator
        value = 0
        # Value of previous operator
        current_value = -1
        # Added artificial parentheses
        art_par = 0

        while index < len(self.tokens):
            # Forward iteration through tokens

            if self.tokens[index].type == TokenTypes.PARENTHESIS_OPEN:
                output.append(self.tokens[index])
                index += 1
                index, output = self.add_artificial_parentheses_for_operator_precedence(
                    index, output
                )
                continue

            if self.tokens[index].type == TokenTypes.PARENTHESIS_CLOSED:
                output.append(self.tokens[index])
                index += 1
                # Add closed parenthesis in case there are still open ones
                while art_par > 0:
                    output.append(
                        Token(
                            value=")",
                            type=TokenTypes.PARENTHESIS_CLOSED,
                            position=(-1, -1),
                        )
                    )
                    art_par -= 1
                return index, output

            if self.tokens[index].type in [
                TokenTypes.LOGIC_OPERATOR,
                TokenTypes.PROXIMITY_OPERATOR,
            ]:
                value = self.get_precedence(self.tokens[index].value)

                if current_value in (value, -1):
                    # Same precedence → just add to output
                    output.append(self.tokens[index])
                    current_value = value

                elif value > current_value:
                    # Higher precedence → wrap previous part in parentheses
                    temp, art_par = self.add_higher_value(
                        output, current_value, value, art_par
                    )

                    output.extend(temp)
                    output.append(self.tokens[index])
                    current_value = value

                elif value < current_value:
                    # Insert close parenthesis for each point in value difference
                    while current_value > value:
                        # Lower precedence → close parenthesis
                        output.append(
                            Token(
                                value=")",
                                type=TokenTypes.PARENTHESIS_CLOSED,
                                position=(-1, -1),
                            )
                        )
                        current_value -= 1
                        art_par -= 1
                    output.append(self.tokens[index])
                    current_value = value

                index += 1
                continue

            # Default: search terms, fields, etc.
            output.append(self.tokens[index])
            index += 1

        # Add parenthesis in case there are missing ones
        if art_par > 0:
            while art_par > 0:
                output.append(
                    Token(
                        value=")", type=TokenTypes.PARENTHESIS_CLOSED, position=(-1, -1)
                    )
                )
                art_par -= 1
        if art_par < 0:
            while art_par < 0:
                output.insert(
                    0,
                    Token(
                        value="(", type=TokenTypes.PARENTHESIS_OPEN, position=(-1, -1)
                    ),
                )
                art_par += 1

        if index == len(self.tokens):
            output = self.flatten_redundant_artificial_nesting(output)
            self.tokens = output

        return index, output

    def flatten_redundant_artificial_nesting(self, tokens: list[Token]) -> list[Token]:
        """
        Flattens redundant artificial nesting:
        If two artificial open parens are followed eventually by
        two artificial close parens at the same level, removes the outer ones.
        """

        while True:
            len_initial = len(tokens)

            output = []
            i = 0
            while i < len(tokens):
                # Look ahead for double artificial opening
                if (
                    i + 1 < len(tokens)
                    and tokens[i].type == TokenTypes.PARENTHESIS_OPEN
                    and tokens[i + 1].type == TokenTypes.PARENTHESIS_OPEN
                    and tokens[i].position == (-1, -1)
                    and tokens[i + 1].position == (-1, -1)
                ):
                    # Look for matching double closing
                    inner_start = i + 2
                    depth = 2
                    j = inner_start
                    while j < len(tokens) and depth > 0:
                        if tokens[j].type == TokenTypes.PARENTHESIS_OPEN and tokens[
                            j
                        ].position == (-1, -1):
                            depth += 1
                        elif tokens[j].type == TokenTypes.PARENTHESIS_CLOSED and tokens[
                            j
                        ].position == (-1, -1):
                            depth -= 1
                        j += 1

                    # Check for double artificial closing
                    if (
                        j < len(tokens)
                        and tokens[j - 1].type == TokenTypes.PARENTHESIS_CLOSED
                        and tokens[j - 2].type == TokenTypes.PARENTHESIS_CLOSED
                        and tokens[j - 1].position == (-1, -1)
                        and tokens[j - 2].position == (-1, -1)
                    ):
                        # Skip outer pair
                        output.extend(tokens[i + 1 : j - 1])
                        i = j

                        continue

                output.append(tokens[i])
                i += 1

            # Repeat for multiple nestings
            if len_initial == len(output):
                break
            tokens = output

        return output

    @abstractmethod
    def parse(self) -> Query:
        """Parse the query."""


class QueryListParser:
    """QueryListParser"""

    LIST_ITEM_REGEX = r"^(\d+).\s+(.*)$"
    linter_messages: typing.List[dict] = []

    def __init__(
        self,
        query_list: str,
<<<<<<< HEAD
        parser_class: type[QueryStringParser],
        search_fields: str,
        linter_mode: str = LinterMode.STRICT,
    ) -> None:
        self.query_list = query_list
        self.parser_class = parser_class
        self.search_fields = search_fields
        self.linter_mode = linter_mode
=======
        search_field_general: str,
        parser_class: type[QueryStringParser],
    ) -> None:
        self.query_list = query_list
        self.parser_class = parser_class
        self.search_field_general = search_field_general
>>>>>>> a45b43e1

    def parse_dict(self) -> dict:
        """Tokenize the query_list."""
        query_list = self.query_list
        tokens = {}
        previous = 0
        for line in query_list.split("\n"):
            if line.strip() == "":
                continue

            match = re.match(self.LIST_ITEM_REGEX, line)
            if not match:
                raise ValueError(f"line not matching format: {line}")
            node_nr, node_content = match.groups()
            pos_start, pos_end = match.span(2)
            pos_start += previous
            pos_end += previous
            len_node_nr = match.span(1)[1] - match.span(1)[0]
            tokens[str(node_nr)] = {
                "node_content": node_content,
                "content_pos": (pos_start, pos_end),
                "node_nr_len": len_node_nr,
            }
            previous += len(line) + 1
        return tokens

    def get_token_str(self, token_nr: str) -> str:
        """Get the token string."""
        raise NotImplementedError(
            "get_token_str method must be implemented by inheriting classes"
        )

    def _replace_token_nr_by_query(
        self, query_list: list, token_nr: str, token_content: dict
    ) -> None:
        for i, (content, pos) in enumerate(query_list):
            token_str = self.get_token_str(token_nr)
            if token_str in content:
                query_list.pop(i)

                content_before = content[: content.find(token_str)]
                content_before_pos = (pos[0], pos[0] + len(content_before))
                content_after = content[content.find(token_str) + len(token_str) :]
                content_after_pos = (
                    content_before_pos[1] + len(token_str),
                    content_before_pos[1] + len(content_after) + len(token_str),
                )

                new_content = token_content["node_content"]
                new_pos = token_content["content_pos"]

                if content_after:
                    query_list.insert(i, (content_after, content_after_pos))

                # Insert the sub-query from the list with "artificial parentheses"
                # (positions with length 0)
                query_list.insert(i, (")", (-1, -1)))
                query_list.insert(i, (new_content, new_pos))
                query_list.insert(i, ("(", (-1, -1)))

                if content_before:
                    query_list.insert(i, (content_before, content_before_pos))

                break

    def dict_to_positioned_list(self, tokens: dict) -> list:
        """Convert a node to a positioned list."""

        root_node = list(tokens.values())[-1]
        query_list = [(root_node["node_content"], root_node["content_pos"])]

        for token_nr, token_content in reversed(tokens.items()):
            # iterate over query_list if token_nr is in the content,
            # split the content and insert the token_content, updating the content_pos
            self._replace_token_nr_by_query(query_list, token_nr, token_content)

        return query_list

    def parse(self) -> Query:
        """Parse the query in list format."""

        tokens = self.parse_dict()

        query_list = self.dict_to_positioned_list(tokens)
        query_string = "".join([query[0] for query in query_list])
        search_field_general = self.search_field_general

        try:
            query = self.parser_class(query_string, search_field_general).parse()

        except search_query_exception.QuerySyntaxError as exc:
            # Correct positions and query string
            # to display the error for the original (list) query
            new_pos = exc.pos
            for content, pos in query_list:
                # Note: artificial parentheses cannot be ignored here
                # because they were counted in teh query_string
                segment_length = len(content)

                if new_pos[0] - segment_length >= 0:
                    new_pos = (new_pos[0] - segment_length, new_pos[1] - segment_length)
                    continue
                segment_beginning = pos[0]
                new_pos = (
                    new_pos[0] + segment_beginning,
                    new_pos[1] + segment_beginning,
                )
                exc.pos = new_pos
                break

            exc.query_string = self.query_list
            raise search_query_exception.QuerySyntaxError(
                msg="", query_string=self.query_list, pos=exc.pos
            )

        return query<|MERGE_RESOLUTION|>--- conflicted
+++ resolved
@@ -19,27 +19,18 @@
 class QueryStringParser(ABC):
     """Abstract base class for query string parsers"""
 
-<<<<<<< HEAD
+    # Higher number=higher precedence
+    PRECEDENCE = {"NOT": 2, "AND": 1, "OR": 0}
+
     def __init__(
         self, query_str: str, search_fields: str = "", mode: str = LinterMode.STRICT
-=======
-    # Higher number=higher precedence
-    PRECEDENCE = {"NOT": 2, "AND": 1, "OR": 0}
-
-    def __init__(
-        self, query_str: str, search_field_general: str, mode: str = "strict"
->>>>>>> a45b43e1
     ) -> None:
         self.query_str = query_str
         self.tokens: list = []
         self.mode = mode
-<<<<<<< HEAD
         self.search_fields = search_fields
         self.search_fields_list = []
         self.fatal_linter_err = False
-=======
-        self.search_field_general = search_field_general
->>>>>>> a45b43e1
         self.linter_messages: typing.List[dict] = []
 
     def add_linter_message(self, error: QueryErrorCode, pos: tuple) -> None:
@@ -389,7 +380,6 @@
     def __init__(
         self,
         query_list: str,
-<<<<<<< HEAD
         parser_class: type[QueryStringParser],
         search_fields: str,
         linter_mode: str = LinterMode.STRICT,
@@ -398,14 +388,6 @@
         self.parser_class = parser_class
         self.search_fields = search_fields
         self.linter_mode = linter_mode
-=======
-        search_field_general: str,
-        parser_class: type[QueryStringParser],
-    ) -> None:
-        self.query_list = query_list
-        self.parser_class = parser_class
-        self.search_field_general = search_field_general
->>>>>>> a45b43e1
 
     def parse_dict(self) -> dict:
         """Tokenize the query_list."""
