#!/usr/bin/env python3
"""Tests for SearchFile parser."""
from __future__ import annotations

from search_query.search_file import load_search_file


def test_search_history_file_parser() -> None:
    """Test SearchFile parser."""

<<<<<<< HEAD
    file_path = "test/search_history_file_1.json"

    result = load_search_file(file_path)
=======
    result = load_search_file("test/search_history_file_1.json")
>>>>>>> daff9fc3

    assert hasattr(result, "parsed")<|MERGE_RESOLUTION|>--- conflicted
+++ resolved
@@ -8,12 +8,6 @@
 def test_search_history_file_parser() -> None:
     """Test SearchFile parser."""
 
-<<<<<<< HEAD
-    file_path = "test/search_history_file_1.json"
-
-    result = load_search_file(file_path)
-=======
     result = load_search_file("test/search_history_file_1.json")
->>>>>>> daff9fc3
 
     assert hasattr(result, "parsed")