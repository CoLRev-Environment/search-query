#!/usr/bin/env python3
"""SearchFile parser."""
from __future__ import annotations

import json
import re
from pathlib import Path
from typing import Optional

# pylint: disable=too-few-public-methods


class SearchFile:
    """SearchFile class."""

    # pylint: disable=too-many-arguments
    def __init__(
        self,
        search_string: str,
        platform: str,
        authors: Optional[list[dict]] = None,
        record_info: Optional[dict] = None,
        date: Optional[dict] = None,
<<<<<<< HEAD
=======
        search_field: Optional[str] = None,
>>>>>>> a45b43e1
        filepath: Optional[str | Path] = None,
        **kwargs: dict,
    ) -> None:
        self.search_string = search_string
        self.platform = platform
        self.authors = authors or []
        self.record_info = record_info or {}
        self.date = date or {}
<<<<<<< HEAD
=======
        self.search_field = search_field or ""
>>>>>>> a45b43e1
        self._filepath = Path(filepath) if filepath else None

        for key, value in kwargs.items():
            setattr(self, key, value)

        self._validate_authors(self.to_dict())

    def save(self, filepath: Optional[str | Path] = None) -> None:
        """Save the search file to a JSON file."""
        path = Path(filepath) if filepath else self._filepath
        if path is None:
            raise ValueError("No filepath provided and no previous filepath stored.")
        with open(path, "w", encoding="utf-8") as f:
            json.dump(self.to_dict(), f, indent=4, ensure_ascii=False)

    def to_dict(self) -> dict:
        """Convert the search file to a dictionary."""
        data = {
            "search_string": self.search_string,
            "platform": self.platform,
            "authors": self.authors,
            "record_info": self.record_info,
            "date": self.date,
        }
        extras = {
            k: v
            for k, v in self.__dict__.items()
            if k not in data and not k.startswith("_") and v is not None
        }
        data.update(extras)
        return data

    def _validate_authors(self, data: dict) -> None:
        if "authors" not in data:
            raise ValueError("Data must have an 'authors' key.")
        if not isinstance(data["authors"], list):
            raise TypeError("Authors must be a list.")
        for author in data["authors"]:
            if not isinstance(author, dict):
                raise TypeError("Author must be a dictionary.")
            if "name" not in author:
                raise ValueError("Author must have a 'name' key.")
            if not isinstance(author["name"], str):
                raise TypeError("Author name must be a string.")

            if "ORCID" in author:
                if not isinstance(author["ORCID"], str):
                    raise TypeError("ORCID must be a string.")
                if not re.match(r"^\d{4}-\d{4}-\d{4}-\d{3}[0-9X]$", author["ORCID"]):
                    raise ValueError("Invalid ORCID.")

            if "email" in author:
                if not isinstance(author["email"], str):
                    raise TypeError("Email must be a string.")
                if not re.match(r"^\S+@\S+\.\S+$", author["email"]):
                    raise ValueError("Invalid email.")


def load_search_file(filepath: str | Path) -> SearchFile:
    """Load a search file from a JSON file."""
    path = Path(filepath)
    with open(path, encoding="utf-8") as f:
        data = json.load(f)

    if "search_string" not in data or "platform" not in data:
        raise ValueError("File must contain at least 'search_string' and 'platform'.")

    return SearchFile(
        search_string=data.pop("search_string"),
        platform=data.pop("platform"),
        filepath=path,
        **data,
    )<|MERGE_RESOLUTION|>--- conflicted
+++ resolved
@@ -21,10 +21,7 @@
         authors: Optional[list[dict]] = None,
         record_info: Optional[dict] = None,
         date: Optional[dict] = None,
-<<<<<<< HEAD
-=======
         search_field: Optional[str] = None,
->>>>>>> a45b43e1
         filepath: Optional[str | Path] = None,
         **kwargs: dict,
     ) -> None:
@@ -33,10 +30,7 @@
         self.authors = authors or []
         self.record_info = record_info or {}
         self.date = date or {}
-<<<<<<< HEAD
-=======
         self.search_field = search_field or ""
->>>>>>> a45b43e1
         self._filepath = Path(filepath) if filepath else None
 
         for key, value in kwargs.items():
