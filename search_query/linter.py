--- conflicted
+++ resolved
@@ -11,17 +11,11 @@
 from search_query.utils import format_query_string_pos
 
 
-<<<<<<< HEAD
-def run_linter(search_string: str, search_field_general: str, syntax: str) -> list:
+def run_linter(search_string: str, *, platform: str, search_field_general: str) -> list:
     """Run the linter on the search string"""
 
-    parser = search_query.parser.PARSERS[syntax](search_string, search_field_general)
-=======
-def run_linter(search_string: str, platform: str) -> list:
-    """Run the linter on the search string"""
+    parser = search_query.parser.PARSERS[platform](search_string, search_field_general)
 
-    parser = search_query.parser.PARSERS[platform](search_string)
->>>>>>> 2ac88611
     try:
         parser.parse()
     except Exception:  # pylint: disable=broad-except
@@ -41,13 +35,6 @@
         print(e)
         return ExitCodes.FAIL
 
-<<<<<<< HEAD
-    linter_messages = run_linter(
-        search_file.search_string,
-        search_file.search_string,
-        search_file.search_field_general,
-    )
-=======
     if platform not in search_query.parser.PARSERS:
         print(
             f"Unknown platform: {platform}."
@@ -55,8 +42,11 @@
         )
         return ExitCodes.FAIL
 
-    linter_messages = run_linter(search_file.search_string, platform)
->>>>>>> 2ac88611
+    linter_messages = run_linter(
+        search_file.search_string,
+        platform=search_file.platform,
+        search_field_general=search_file.search_field_general,
+    )
 
     if linter_messages:
         for message in linter_messages:
