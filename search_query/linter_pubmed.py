--- conflicted
+++ resolved
@@ -103,6 +103,7 @@
         # https://pubmed.ncbi.nlm.nih.gov/help/
         # PubMed character conversions
 
+        # pylint: disable=duplicate-code
         invalid_characters = "!#$%+.;<>=?\\^_{}~'()[]"
         for token in self.parser.tokens:
             if token.type != TokenTypes.SEARCH_TERM:
@@ -204,30 +205,8 @@
                     details=details,
                 )
 
-<<<<<<< HEAD
     def check_invalid_wildcard(self) -> None:
         """Check search term for invalid wildcard *"""
-=======
-    def _check_precedence(self, index: int, tokens: list) -> None:
-        """Check whether token list contains unspecified precedence
-        (OR & AND operator in the same subquery)"""
-        i = 0
-        for token in reversed(tokens[:index]):
-            if token.type == TokenTypes.PARENTHESIS_OPEN:
-                if i == 0:
-                    return
-                i -= 1
-            if token.type == TokenTypes.PARENTHESIS_CLOSED:
-                i += 1
-            if token.type == TokenTypes.LOGIC_OPERATOR and i == 0:
-                for operator_group in [{"AND", "&"}, {"OR", "|"}, {"NOT"}]:
-                    if tokens[index].value.upper() in operator_group:
-                        if token.value.upper() not in operator_group:
-                            self.parser.add_linter_message(
-                                QueryErrorCode.IMPLICIT_PRECEDENCE,
-                                position=tokens[index].position,
-                            )
->>>>>>> 2b3768cb
 
         for token in self.parser.tokens:
             if token.type != TokenTypes.SEARCH_TERM:
