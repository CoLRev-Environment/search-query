--- conflicted
+++ resolved
@@ -1,12 +1,13 @@
 #!/usr/bin/env python
 """Constants for search-query"""
-# pylint: disable=too-few-public-methods
-# pylint: disable=line-too-long
 from dataclasses import dataclass
 from enum import Enum
 from typing import Tuple
 
 # noqa: E501
+
+# pylint: disable=too-few-public-methods
+# pylint: disable=line-too-long
 
 
 class PLATFORM(Enum):
@@ -70,7 +71,6 @@
         """Check if token is an operator"""
         return self.type in (TokenTypes.LOGIC_OPERATOR, TokenTypes.PROXIMITY_OPERATOR)
 
-<<<<<<< HEAD
 
 @dataclass
 class ListToken:
@@ -81,8 +81,6 @@
     level: int
     position: Tuple[int, int]
 
-=======
->>>>>>> 3cadc981
 
 class Operators:
     """Operators"""
