--- conflicted
+++ resolved
@@ -6,40 +6,22 @@
 from search_query.constants import PLATFORM
 from search_query.parser_ebsco import EBSCOListParser
 from search_query.parser_ebsco import EBSCOParser
-<<<<<<< HEAD
+from search_query.parser_pubmed import PubmedListParser
+from search_query.parser_pubmed import PubmedParser
 from search_query.parser_wos import WOSListParser
 from search_query.parser_wos import WOSParser
 from search_query.query import Query
 
-# from search_query.parser_pubmed import PubmedListParser
-# from search_query.parser_pubmed import PubmedParser
 
 PARSERS = {
     PLATFORM.WOS.value: WOSParser,
-    # PLATFORM.PUBMED.value: PubmedParser,
-=======
-from search_query.parser_pubmed import PubmedListParser
-from search_query.parser_pubmed import PubmedParser
-from search_query.query import Query
-
-# from search_query.parser_wos import WOSListParser
-# from search_query.parser_wos import WOSParser
-
-PARSERS = {
-    # PLATFORM.WOS.value: WOSParser,
     PLATFORM.PUBMED.value: PubmedParser,
->>>>>>> 3cadc981
     PLATFORM.EBSCO.value: EBSCOParser,
 }
 
 LIST_PARSERS = {
-<<<<<<< HEAD
     PLATFORM.WOS.value: WOSListParser,
-    # PLATFORM.PUBMED.value: PubmedListParser,
-=======
-    # PLATFORM.WOS.value: WOSListParser,
     PLATFORM.PUBMED.value: PubmedListParser,
->>>>>>> 3cadc981
     PLATFORM.EBSCO.value: EBSCOListParser,
 }
 
