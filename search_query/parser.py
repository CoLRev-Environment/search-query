--- conflicted
+++ resolved
@@ -4,13 +4,10 @@
 
 from search_query.constants import LinterMode
 from search_query.constants import PLATFORM
-<<<<<<< HEAD
 from search_query.parser_wos import WOSListParser
 from search_query.parser_wos import WOSParser
-=======
 from search_query.parser_ebsco import EBSCOListParser
 from search_query.parser_ebsco import EBSCOParser
->>>>>>> a45b43e1
 from search_query.query import Query
 
 # from search_query.parser_pubmed import PubmedListParser
@@ -30,7 +27,6 @@
 
 
 # pylint: disable=too-many-return-statements
-<<<<<<< HEAD
 def parse(
     query_str: str,
     search_fields: str,
@@ -38,30 +34,19 @@
     syntax: str = "wos",
     mode: str = LinterMode.STRICT,
 ) -> Query:
-=======
-def parse(query_str: str, search_field_general: str, *, syntax: str = "wos") -> Query:
->>>>>>> a45b43e1
     """Parse a query string."""
     syntax = syntax.lower()
 
     if "1." in query_str[:10]:
         if syntax not in LIST_PARSERS:
             raise ValueError(f"Invalid syntax: {syntax}")
-<<<<<<< HEAD
 
         return LIST_PARSERS[syntax](query_str, search_fields, mode).parse()
-=======
-        return LIST_PARSERS[syntax](query_str, search_field_general).parse()
->>>>>>> a45b43e1
 
     if syntax not in PARSERS:
         raise ValueError(f"Invalid syntax: {syntax}")
 
-<<<<<<< HEAD
     return PARSERS[syntax](query_str, search_fields, mode).parse()
-=======
-    return PARSERS[syntax](query_str, search_field_general).parse()
->>>>>>> a45b43e1
 
 
 def get_platform(platform_str: str) -> str:
