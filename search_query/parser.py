--- conflicted
+++ resolved
@@ -3,44 +3,25 @@
 from __future__ import annotations
 
 from search_query.constants import PLATFORM
-<<<<<<< HEAD
+from search_query.parser_ebsco import EBSCOListParser
+from search_query.parser_ebsco import EBSCOParser
 from search_query.parser_pubmed import PubmedListParser
 from search_query.parser_pubmed import PubmedParser
 from search_query.query import Query
 
-# from search_query.parser_ebsco import EBSCOParser
-
-=======
-from search_query.parser_ebsco import EBSCOListParser
-from search_query.parser_ebsco import EBSCOParser
-from search_query.query import Query
-
-# from search_query.parser_pubmed import PubmedListParser
-# from search_query.parser_pubmed import PubmedParser
->>>>>>> e845a66a
 # from search_query.parser_wos import WOSListParser
 # from search_query.parser_wos import WOSParser
 
 PARSERS = {
     # PLATFORM.WOS.value: WOSParser,
-<<<<<<< HEAD
     PLATFORM.PUBMED.value: PubmedParser,
-    # PLATFORM.EBSCO.value: EBSCOParser,
-=======
-    # PLATFORM.PUBMED.value: PubmedParser,
     PLATFORM.EBSCO.value: EBSCOParser,
->>>>>>> e845a66a
 }
 
 LIST_PARSERS = {
     # PLATFORM.WOS.value: WOSListParser,
-<<<<<<< HEAD
     PLATFORM.PUBMED.value: PubmedListParser,
-    # PLATFORM.EBSCO.value: EBSCOParser,
-=======
-    # PLATFORM.PUBMED.value: PubmedListParser,
     PLATFORM.EBSCO.value: EBSCOListParser,
->>>>>>> e845a66a
 }
 
 
